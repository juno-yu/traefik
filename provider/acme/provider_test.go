package acme

import (
	"crypto/tls"
	"testing"

	"github.com/containous/traefik/safe"
	traefiktls "github.com/containous/traefik/tls"
	"github.com/containous/traefik/types"
	"github.com/stretchr/testify/assert"
	"github.com/xenolf/lego/acme"
)

func TestGetUncheckedCertificates(t *testing.T) {
	wildcardMap := make(map[string]*tls.Certificate)
	wildcardMap["*.traefik.wtf"] = &tls.Certificate{}

	wildcardSafe := &safe.Safe{}
	wildcardSafe.Set(wildcardMap)

	domainMap := make(map[string]*tls.Certificate)
	domainMap["traefik.wtf"] = &tls.Certificate{}

	domainSafe := &safe.Safe{}
	domainSafe.Set(domainMap)

	testCases := []struct {
		desc             string
		dynamicCerts     *safe.Safe
<<<<<<< HEAD
		staticCerts      *safe.Safe
=======
		staticCerts      map[string]*tls.Certificate
		resolvingDomains map[string]struct{}
>>>>>>> 27e4a8a2
		acmeCertificates []*Certificate
		domains          []string
		expectedDomains  []string
	}{
		{
			desc:            "wildcard to generate",
			domains:         []string{"*.traefik.wtf"},
			expectedDomains: []string{"*.traefik.wtf"},
		},
		{
			desc:            "wildcard already exists in dynamic certificates",
			domains:         []string{"*.traefik.wtf"},
			dynamicCerts:    wildcardSafe,
			expectedDomains: nil,
		},
		{
			desc:            "wildcard already exists in static certificates",
			domains:         []string{"*.traefik.wtf"},
			staticCerts:     wildcardSafe,
			expectedDomains: nil,
		},
		{
			desc:    "wildcard already exists in ACME certificates",
			domains: []string{"*.traefik.wtf"},
			acmeCertificates: []*Certificate{
				{
					Domain: types.Domain{Main: "*.traefik.wtf"},
				},
			},
			expectedDomains: nil,
		},
		{
			desc:            "domain CN and SANs to generate",
			domains:         []string{"traefik.wtf", "foo.traefik.wtf"},
			expectedDomains: []string{"traefik.wtf", "foo.traefik.wtf"},
		},
		{
			desc:            "domain CN already exists in dynamic certificates and SANs to generate",
			domains:         []string{"traefik.wtf", "foo.traefik.wtf"},
			dynamicCerts:    domainSafe,
			expectedDomains: []string{"foo.traefik.wtf"},
		},
		{
			desc:            "domain CN already exists in static certificates and SANs to generate",
			domains:         []string{"traefik.wtf", "foo.traefik.wtf"},
			staticCerts:     domainSafe,
			expectedDomains: []string{"foo.traefik.wtf"},
		},
		{
			desc:    "domain CN already exists in ACME certificates and SANs to generate",
			domains: []string{"traefik.wtf", "foo.traefik.wtf"},
			acmeCertificates: []*Certificate{
				{
					Domain: types.Domain{Main: "traefik.wtf"},
				},
			},
			expectedDomains: []string{"foo.traefik.wtf"},
		},
		{
			desc:            "domain already exists in dynamic certificates",
			domains:         []string{"traefik.wtf"},
			dynamicCerts:    domainSafe,
			expectedDomains: nil,
		},
		{
			desc:            "domain already exists in static certificates",
			domains:         []string{"traefik.wtf"},
			staticCerts:     domainSafe,
			expectedDomains: nil,
		},
		{
			desc:    "domain already exists in ACME certificates",
			domains: []string{"traefik.wtf"},
			acmeCertificates: []*Certificate{
				{
					Domain: types.Domain{Main: "traefik.wtf"},
				},
			},
			expectedDomains: nil,
		},
		{
			desc:            "domain matched by wildcard in dynamic certificates",
			domains:         []string{"who.traefik.wtf", "foo.traefik.wtf"},
			dynamicCerts:    wildcardSafe,
			expectedDomains: nil,
		},
		{
			desc:            "domain matched by wildcard in static certificates",
			domains:         []string{"who.traefik.wtf", "foo.traefik.wtf"},
			staticCerts:     wildcardSafe,
			expectedDomains: nil,
		},
		{
			desc:    "domain matched by wildcard in ACME certificates",
			domains: []string{"who.traefik.wtf", "foo.traefik.wtf"},
			acmeCertificates: []*Certificate{
				{
					Domain: types.Domain{Main: "*.traefik.wtf"},
				},
			},
			expectedDomains: nil,
		},
		{
			desc:    "root domain with wildcard in ACME certificates",
			domains: []string{"traefik.wtf", "foo.traefik.wtf"},
			acmeCertificates: []*Certificate{
				{
					Domain: types.Domain{Main: "*.traefik.wtf"},
				},
			},
			expectedDomains: []string{"traefik.wtf"},
		},
		{
			desc:    "all domains already managed by ACME",
			domains: []string{"traefik.wtf", "foo.traefik.wtf"},
			resolvingDomains: map[string]struct{}{
				"traefik.wtf":     {},
				"foo.traefik.wtf": {},
			},
			expectedDomains: []string{},
		},
		{
			desc:    "one domain already managed by ACME",
			domains: []string{"traefik.wtf", "foo.traefik.wtf"},
			resolvingDomains: map[string]struct{}{
				"traefik.wtf": {},
			},
			expectedDomains: []string{"foo.traefik.wtf"},
		},
		{
			desc:    "wildcard domain already managed by ACME checks the domains",
			domains: []string{"bar.traefik.wtf", "foo.traefik.wtf"},
			resolvingDomains: map[string]struct{}{
				"*.traefik.wtf": {},
			},
			expectedDomains: []string{},
		},
		{
			desc:    "wildcard domain already managed by ACME checks domains and another domain checks one other domain, one domain still unchecked",
			domains: []string{"traefik.wtf", "bar.traefik.wtf", "foo.traefik.wtf", "acme.wtf"},
			resolvingDomains: map[string]struct{}{
				"*.traefik.wtf": {},
				"traefik.wtf":   {},
			},
			expectedDomains: []string{"acme.wtf"},
		},
	}

	for _, test := range testCases {
		test := test
		if test.resolvingDomains == nil {
			test.resolvingDomains = make(map[string]struct{})
		}
		t.Run(test.desc, func(t *testing.T) {
			t.Parallel()

			acmeProvider := Provider{
<<<<<<< HEAD
				certificateStore: &traefiktls.CertificateStore{
					DynamicCerts: test.dynamicCerts,
					StaticCerts:  test.staticCerts,
				},
				certificates: test.acmeCertificates,
=======
				dynamicCerts:     test.dynamicCerts,
				staticCerts:      test.staticCerts,
				certificates:     test.acmeCertificates,
				resolvingDomains: test.resolvingDomains,
>>>>>>> 27e4a8a2
			}

			domains := acmeProvider.getUncheckedDomains(test.domains, false)
			assert.Equal(t, len(test.expectedDomains), len(domains), "Unexpected domains.")
		})
	}
}

func TestGetValidDomain(t *testing.T) {
	testCases := []struct {
		desc            string
		domains         types.Domain
		wildcardAllowed bool
		dnsChallenge    *DNSChallenge
		expectedErr     string
		expectedDomains []string
	}{
		{
			desc:            "valid wildcard",
			domains:         types.Domain{Main: "*.traefik.wtf"},
			dnsChallenge:    &DNSChallenge{},
			wildcardAllowed: true,
			expectedErr:     "",
			expectedDomains: []string{"*.traefik.wtf"},
		},
		{
			desc:            "no wildcard",
			domains:         types.Domain{Main: "traefik.wtf", SANs: []string{"foo.traefik.wtf"}},
			dnsChallenge:    &DNSChallenge{},
			expectedErr:     "",
			wildcardAllowed: true,
			expectedDomains: []string{"traefik.wtf", "foo.traefik.wtf"},
		},
		{
			desc:            "unauthorized wildcard",
			domains:         types.Domain{Main: "*.traefik.wtf"},
			dnsChallenge:    &DNSChallenge{},
			wildcardAllowed: false,
			expectedErr:     "unable to generate a wildcard certificate in ACME provider for domain \"*.traefik.wtf\" from a 'Host' rule",
			expectedDomains: nil,
		},
		{
			desc:            "no domain",
			domains:         types.Domain{},
			dnsChallenge:    nil,
			wildcardAllowed: true,
			expectedErr:     "unable to generate a certificate in ACME provider when no domain is given",
			expectedDomains: nil,
		},
		{
			desc:            "no DNSChallenge",
			domains:         types.Domain{Main: "*.traefik.wtf", SANs: []string{"foo.traefik.wtf"}},
			dnsChallenge:    nil,
			wildcardAllowed: true,
			expectedErr:     "unable to generate a wildcard certificate in ACME provider for domain \"*.traefik.wtf,foo.traefik.wtf\" : ACME needs a DNSChallenge",
			expectedDomains: nil,
		},
		{
			desc:            "unauthorized wildcard with SAN",
			domains:         types.Domain{Main: "*.*.traefik.wtf", SANs: []string{"foo.traefik.wtf"}},
			dnsChallenge:    &DNSChallenge{},
			wildcardAllowed: true,
			expectedErr:     "unable to generate a wildcard certificate in ACME provider for domain \"*.*.traefik.wtf,foo.traefik.wtf\" : ACME does not allow '*.*' wildcard domain",
			expectedDomains: nil,
		},
		{
			desc:            "wildcard and SANs",
			domains:         types.Domain{Main: "*.traefik.wtf", SANs: []string{"traefik.wtf"}},
			dnsChallenge:    &DNSChallenge{},
			wildcardAllowed: true,
			expectedErr:     "",
			expectedDomains: []string{"*.traefik.wtf", "traefik.wtf"},
		},
		{
			desc:            "unexpected SANs",
			domains:         types.Domain{Main: "*.traefik.wtf", SANs: []string{"*.acme.wtf"}},
			dnsChallenge:    &DNSChallenge{},
			wildcardAllowed: true,
			expectedErr:     "unable to generate a certificate in ACME provider for domains \"*.traefik.wtf,*.acme.wtf\": SAN \"*.acme.wtf\" can not be a wildcard domain",
			expectedDomains: nil,
		},
	}

	for _, test := range testCases {
		test := test
		t.Run(test.desc, func(t *testing.T) {
			t.Parallel()

			acmeProvider := Provider{Configuration: &Configuration{DNSChallenge: test.dnsChallenge}}

			domains, err := acmeProvider.getValidDomains(test.domains, test.wildcardAllowed)

			if len(test.expectedErr) > 0 {
				assert.EqualError(t, err, test.expectedErr, "Unexpected error.")
			} else {
				assert.Equal(t, len(test.expectedDomains), len(domains), "Unexpected domains.")
			}
		})
	}
}

func TestDeleteUnnecessaryDomains(t *testing.T) {
	testCases := []struct {
		desc            string
		domains         []types.Domain
		expectedDomains []types.Domain
	}{
		{
			desc: "no domain to delete",
			domains: []types.Domain{
				{
					Main: "acme.wtf",
					SANs: []string{"traefik.acme.wtf", "foo.bar"},
				},
				{
					Main: "*.foo.acme.wtf",
				},
				{
					Main: "acme02.wtf",
					SANs: []string{"traefik.acme02.wtf", "bar.foo"},
				},
			},
			expectedDomains: []types.Domain{
				{
					Main: "acme.wtf",
					SANs: []string{"traefik.acme.wtf", "foo.bar"},
				},
				{
					Main: "*.foo.acme.wtf",
					SANs: []string{},
				},
				{
					Main: "acme02.wtf",
					SANs: []string{"traefik.acme02.wtf", "bar.foo"},
				},
			},
		},
		{
			desc: "wildcard and root domain",
			domains: []types.Domain{
				{
					Main: "acme.wtf",
				},
				{
					Main: "*.acme.wtf",
					SANs: []string{"acme.wtf"},
				},
			},
			expectedDomains: []types.Domain{
				{
					Main: "acme.wtf",
					SANs: []string{},
				},
				{
					Main: "*.acme.wtf",
					SANs: []string{},
				},
			},
		},
		{
			desc: "2 equals domains",
			domains: []types.Domain{
				{
					Main: "acme.wtf",
					SANs: []string{"traefik.acme.wtf", "foo.bar"},
				},
				{
					Main: "acme.wtf",
					SANs: []string{"traefik.acme.wtf", "foo.bar"},
				},
			},
			expectedDomains: []types.Domain{
				{
					Main: "acme.wtf",
					SANs: []string{"traefik.acme.wtf", "foo.bar"},
				},
			},
		},
		{
			desc: "2 domains with same values",
			domains: []types.Domain{
				{
					Main: "acme.wtf",
					SANs: []string{"traefik.acme.wtf"},
				},
				{
					Main: "acme.wtf",
					SANs: []string{"traefik.acme.wtf", "foo.bar"},
				},
			},
			expectedDomains: []types.Domain{
				{
					Main: "acme.wtf",
					SANs: []string{"traefik.acme.wtf"},
				},
				{
					Main: "foo.bar",
					SANs: []string{},
				},
			},
		},
		{
			desc: "domain totally checked by wildcard",
			domains: []types.Domain{
				{
					Main: "who.acme.wtf",
					SANs: []string{"traefik.acme.wtf", "bar.acme.wtf"},
				},
				{
					Main: "*.acme.wtf",
				},
			},
			expectedDomains: []types.Domain{
				{
					Main: "*.acme.wtf",
					SANs: []string{},
				},
			},
		},
		{
			desc: "duplicated wildcard",
			domains: []types.Domain{
				{
					Main: "*.acme.wtf",
					SANs: []string{"acme.wtf"},
				},
				{
					Main: "*.acme.wtf",
				},
			},
			expectedDomains: []types.Domain{
				{
					Main: "*.acme.wtf",
					SANs: []string{"acme.wtf"},
				},
			},
		},
		{
			desc: "domain partially checked by wildcard",
			domains: []types.Domain{
				{
					Main: "traefik.acme.wtf",
					SANs: []string{"acme.wtf", "foo.bar"},
				},
				{
					Main: "*.acme.wtf",
				},
				{
					Main: "who.acme.wtf",
					SANs: []string{"traefik.acme.wtf", "bar.acme.wtf"},
				},
			},
			expectedDomains: []types.Domain{
				{
					Main: "acme.wtf",
					SANs: []string{"foo.bar"},
				},
				{
					Main: "*.acme.wtf",
					SANs: []string{},
				},
			},
		},
	}

	for _, test := range testCases {
		test := test
		t.Run(test.desc, func(t *testing.T) {
			t.Parallel()

			acmeProvider := Provider{Configuration: &Configuration{Domains: test.domains}}

			acmeProvider.deleteUnnecessaryDomains()
			assert.Equal(t, test.expectedDomains, acmeProvider.Domains, "unexpected domain")
		})
	}
}

func TestIsAccountMatchingCaServer(t *testing.T) {
	testCases := []struct {
		desc       string
		accountURI string
		serverURI  string
		expected   bool
	}{
		{
			desc:       "acme staging with matching account",
			accountURI: "https://acme-staging-v02.api.letsencrypt.org/acme/acct/1234567",
			serverURI:  "https://acme-staging-v02.api.letsencrypt.org/acme/directory",
			expected:   true,
		},
		{
			desc:       "acme production with matching account",
			accountURI: "https://acme-v02.api.letsencrypt.org/acme/acct/1234567",
			serverURI:  "https://acme-v02.api.letsencrypt.org/acme/directory",
			expected:   true,
		},
		{
			desc:       "http only acme with matching account",
			accountURI: "http://acme.api.letsencrypt.org/acme/acct/1234567",
			serverURI:  "http://acme.api.letsencrypt.org/acme/directory",
			expected:   true,
		},
		{
			desc:       "different subdomains for account and server",
			accountURI: "https://test1.example.org/acme/acct/1234567",
			serverURI:  "https://test2.example.org/acme/directory",
			expected:   false,
		},
		{
			desc:       "different domains for account and server",
			accountURI: "https://test.example1.org/acme/acct/1234567",
			serverURI:  "https://test.example2.org/acme/directory",
			expected:   false,
		},
		{
			desc:       "different tld for account and server",
			accountURI: "https://test.example.com/acme/acct/1234567",
			serverURI:  "https://test.example.org/acme/directory",
			expected:   false,
		},
		{
			desc:       "malformed account url",
			accountURI: "//|\\/test.example.com/acme/acct/1234567",
			serverURI:  "https://test.example.com/acme/directory",
			expected:   false,
		},
		{
			desc:       "malformed server url",
			accountURI: "https://test.example.com/acme/acct/1234567",
			serverURI:  "//|\\/test.example.com/acme/directory",
			expected:   false,
		},
		{
			desc:       "malformed server and account url",
			accountURI: "//|\\/test.example.com/acme/acct/1234567",
			serverURI:  "//|\\/test.example.com/acme/directory",
			expected:   false,
		},
	}

	for _, test := range testCases {
		test := test
		t.Run(test.desc, func(t *testing.T) {
			t.Parallel()

			result := isAccountMatchingCaServer(test.accountURI, test.serverURI)

			assert.Equal(t, test.expected, result)
		})
	}
}

func TestUseBackOffToObtainCertificate(t *testing.T) {
	testCases := []struct {
		desc             string
		domains          []string
		dnsChallenge     *DNSChallenge
		expectedResponse bool
	}{
		{
			desc:             "only one single domain",
			domains:          []string{"acme.wtf"},
			dnsChallenge:     &DNSChallenge{},
			expectedResponse: false,
		},
		{
			desc:             "only one wildcard domain",
			domains:          []string{"*.acme.wtf"},
			dnsChallenge:     &DNSChallenge{},
			expectedResponse: false,
		},
		{
			desc:             "wildcard domain with no root domain",
			domains:          []string{"*.acme.wtf", "foo.acme.wtf", "bar.acme.wtf", "foo.bar"},
			dnsChallenge:     &DNSChallenge{},
			expectedResponse: false,
		},
		{
			desc:             "wildcard and root domain",
			domains:          []string{"*.acme.wtf", "foo.acme.wtf", "bar.acme.wtf", "acme.wtf"},
			dnsChallenge:     &DNSChallenge{},
			expectedResponse: true,
		},
		{
			desc:             "wildcard and root domain but no DNS challenge",
			domains:          []string{"*.acme.wtf", "acme.wtf"},
			dnsChallenge:     nil,
			expectedResponse: false,
		},
		{
			desc:             "two wildcard domains (must never happen)",
			domains:          []string{"*.acme.wtf", "*.bar.foo"},
			dnsChallenge:     nil,
			expectedResponse: false,
		},
	}

	for _, test := range testCases {
		test := test
		t.Run(test.desc, func(t *testing.T) {
			t.Parallel()

			acmeProvider := Provider{Configuration: &Configuration{DNSChallenge: test.dnsChallenge}}

			actualResponse := acmeProvider.useCertificateWithRetry(test.domains)
			assert.Equal(t, test.expectedResponse, actualResponse, "unexpected response to use backOff")
		})
	}
}

func TestInitAccount(t *testing.T) {
	testCases := []struct {
		desc            string
		account         *Account
		email           string
		keyType         string
		expectedAccount *Account
	}{
		{
			desc: "Existing account with all information",
			account: &Account{
				Email:   "foo@foo.net",
				KeyType: acme.EC256,
			},
			expectedAccount: &Account{
				Email:   "foo@foo.net",
				KeyType: acme.EC256,
			},
		},
		{
			desc:    "Account nil",
			email:   "foo@foo.net",
			keyType: "EC256",
			expectedAccount: &Account{
				Email:   "foo@foo.net",
				KeyType: acme.EC256,
			},
		},
		{
			desc: "Existing account with no email",
			account: &Account{
				KeyType: acme.RSA4096,
			},
			email:   "foo@foo.net",
			keyType: "EC256",
			expectedAccount: &Account{
				Email:   "foo@foo.net",
				KeyType: acme.EC256,
			},
		},
		{
			desc: "Existing account with no key type",
			account: &Account{
				Email: "foo@foo.net",
			},
			email:   "bar@foo.net",
			keyType: "EC256",
			expectedAccount: &Account{
				Email:   "foo@foo.net",
				KeyType: acme.EC256,
			},
		},
		{
			desc: "Existing account and provider with no key type",
			account: &Account{
				Email: "foo@foo.net",
			},
			email: "bar@foo.net",
			expectedAccount: &Account{
				Email:   "foo@foo.net",
				KeyType: acme.RSA4096,
			},
		},
	}
	for _, test := range testCases {
		test := test
		t.Run(test.desc, func(t *testing.T) {
			t.Parallel()

			acmeProvider := Provider{account: test.account, Configuration: &Configuration{Email: test.email, KeyType: test.keyType}}

			actualAccount, err := acmeProvider.initAccount()
			assert.Nil(t, err, "Init account in error")
			assert.Equal(t, test.expectedAccount.Email, actualAccount.Email, "unexpected email account")
			assert.Equal(t, test.expectedAccount.KeyType, actualAccount.KeyType, "unexpected keyType account")
		})
	}
}<|MERGE_RESOLUTION|>--- conflicted
+++ resolved
@@ -27,12 +27,8 @@
 	testCases := []struct {
 		desc             string
 		dynamicCerts     *safe.Safe
-<<<<<<< HEAD
 		staticCerts      *safe.Safe
-=======
-		staticCerts      map[string]*tls.Certificate
 		resolvingDomains map[string]struct{}
->>>>>>> 27e4a8a2
 		acmeCertificates []*Certificate
 		domains          []string
 		expectedDomains  []string
@@ -183,25 +179,20 @@
 
 	for _, test := range testCases {
 		test := test
-		if test.resolvingDomains == nil {
-			test.resolvingDomains = make(map[string]struct{})
-		}
 		t.Run(test.desc, func(t *testing.T) {
 			t.Parallel()
 
+			if test.resolvingDomains == nil {
+				test.resolvingDomains = make(map[string]struct{})
+			}
+
 			acmeProvider := Provider{
-<<<<<<< HEAD
 				certificateStore: &traefiktls.CertificateStore{
 					DynamicCerts: test.dynamicCerts,
 					StaticCerts:  test.staticCerts,
 				},
-				certificates: test.acmeCertificates,
-=======
-				dynamicCerts:     test.dynamicCerts,
-				staticCerts:      test.staticCerts,
 				certificates:     test.acmeCertificates,
 				resolvingDomains: test.resolvingDomains,
->>>>>>> 27e4a8a2
 			}
 
 			domains := acmeProvider.getUncheckedDomains(test.domains, false)
